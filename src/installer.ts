--- conflicted
+++ resolved
@@ -91,19 +91,11 @@
   
   // Download and install if not cached or caching is disabled
   if (!toolPath || !cache) {
-<<<<<<< HEAD
-    if (!cache) {
-      core.info(`🚀 Setting up Liquibase ${edition.toUpperCase()} ${resolvedVersion} (caching disabled)`);
-    } else {
-      core.info(`🚀 Setting up Liquibase ${edition.toUpperCase()} ${resolvedVersion}`);
-    }
-=======
     let setupMessage = `🚀 Setting up Liquibase ${edition.toUpperCase()} ${resolvedVersion}`;
     if (!cache) {
       setupMessage += ` (caching disabled)`;
     }
     core.info(setupMessage);
->>>>>>> 5f2ac32e
     
     try {
       // Get the appropriate download URL for this version and edition
@@ -155,25 +147,12 @@
   await validateInstallation(liquibaseBinPath);
   
   // Display comprehensive setup information following popular GitHub Actions patterns
-<<<<<<< HEAD
-  core.info('');
-  core.info('🎯 Liquibase configuration:');
-=======
   core.startGroup('🎯 Liquibase configuration');
->>>>>>> 5f2ac32e
   core.info(` Edition: ${edition.toUpperCase()}`);
   core.info(` Version: ${resolvedVersion}`);
   core.info(` Install Path: ${toolPath}`);
   core.info(` Cached: ${wasFromCache ? 'yes' : 'no'}`);
   core.info(` Execution Context: ${process.cwd()}`);
-<<<<<<< HEAD
-  core.info('');
-  
-  // Add helpful migration information
-  const currentDir = process.cwd();
-  const workspaceInfo = currentDir.includes('/_work/') ? currentDir.split('/_work/')[1] : 'repository';
-  core.info(`💡 Migration from liquibase-github-actions:`);
-=======
   core.endGroup();
   
   // Add helpful migration information with cross-platform path handling
@@ -183,16 +162,11 @@
   const workspaceInfo = path.relative(workspace, currentDir) || 'repository';
   
   core.info(`Migration from liquibase-github-actions:`);
->>>>>>> 5f2ac32e
   core.info(`   • Liquibase installs to: tool cache (not /liquibase/)`);
   core.info(`   • Liquibase executes from: ${workspaceInfo}/`);
   core.info(`   • Use relative paths: --changelog-file=changelog.xml`);
   core.info(`   • Absolute paths are auto-transformed for security`);
-<<<<<<< HEAD
-  core.info('');
-=======
   core.endGroup();
->>>>>>> 5f2ac32e
   
   // Return the results for use by the action
   return {
