/**
 * Liquibase Installation and Setup Module
 * 
 * This module contains the core logic for:
 * - Downloading and installing Liquibase (OSS and Pro editions)
 * - Version resolution and management
 * - Cross-platform support (Linux, Windows, macOS)
 * - Installation validation
 */

import * as core from '@actions/core';
import * as exec from '@actions/exec';
import * as io from '@actions/io';
import * as path from 'path';
import * as fs from 'fs';
import * as os from 'os';
import { downloadTool, extractZip } from '@actions/tool-cache';
import { DOWNLOAD_URLS, MIN_SUPPORTED_VERSION } from './config';
import * as semver from 'semver';

/**
 * Configuration options for setting up Liquibase
 */
export interface LiquibaseSetupOptions {
  /** Specific version to install (e.g., "4.32.0") */
  version: string;
<<<<<<< HEAD
  /** Edition to install: 'oss' for Open Source, 'secure' for Secure edition, or 'pro' for backward compatibility */
=======
  /** Edition to install: 'oss' for Open Source, 'pro' for Professional, 'secure' for Secure */
>>>>>>> b95174aa
  edition: 'oss' | 'pro' | 'secure';
}

/**
 * Result of a successful Liquibase setup operation
 */
export interface LiquibaseSetupResult {
  /** The actual version that was installed */
  version: string;
  /** The file system path where Liquibase was installed */
  path: string;
}

/**
 * Main function to set up Liquibase in the GitHub Actions environment
 * 
 * This function coordinates the entire installation process:
 * 1. Validates version and edition requirements
 * 2. Resolves the exact version to install
 * 3. Downloads and extracts Liquibase
 * 4. Validates the installation
 * 5. Adds Liquibase to the system PATH
 * 
 * @param options - Configuration for the Liquibase setup
 * @returns Promise resolving to the setup result with version and path
 */
export async function setupLiquibase(options: LiquibaseSetupOptions): Promise<LiquibaseSetupResult> {
  const { version, edition } = options;
  
  // Enhanced version validation
  if (!version) {
    throw new Error('Version is required');
  }
  
  // Validate version format - only specific versions allowed
  if (!semver.valid(version)) {
    throw new Error(`Invalid version format: ${version}. Must be a valid semantic version (e.g., "4.32.0")`);
  }
  
  // Validate minimum version requirement
  if (semver.lt(version, MIN_SUPPORTED_VERSION)) {
    throw new Error(`Version ${version} is not supported. Minimum supported version is ${MIN_SUPPORTED_VERSION}`);
  }
  
  // Enhanced edition validation with type guard
  const validEditions: readonly LiquibaseSetupOptions['edition'][] = ['oss', 'pro', 'secure'] as const;
  if (!validEditions.includes(edition)) {
<<<<<<< HEAD
    throw new Error(`Invalid edition: ${edition}. Must be 'oss', 'secure', or 'pro' (for backward compatibility)`);
=======
    throw new Error(`Invalid edition: ${edition}. Must be 'oss', 'pro', or 'secure'`);
>>>>>>> b95174aa
  }
  
  // Use the specified version directly (no resolution needed since we only support specific versions)
  const resolvedVersion = version;
  
  core.info(`🚀 Setting up Liquibase ${edition.toUpperCase()} ${resolvedVersion}`);
  
  let toolPath: string;
  
  try {
    // Get the appropriate download URL for this version and edition
    const downloadUrl = getDownloadUrl(resolvedVersion, edition);
    core.info(`📥 Downloading from: ${downloadUrl}`);
    
    // Download the Liquibase archive with error handling
    const downloadPath = await downloadTool(downloadUrl);
    core.info(`📦 Extracting Liquibase archive...`);
    
    // Extract the archive to a temporary directory
    toolPath = await extractLiquibase(downloadPath);
    
    core.info(`✅ Installation completed successfully`);
  } catch (error) {
    if (error instanceof Error) {
      if (error.message.includes('404') || error.message.includes('Not Found')) {
        throw new Error(`Liquibase ${edition} version ${resolvedVersion} not found. Please check that this version exists and is available for download.`);
      } else if (error.message.includes('ENOTFOUND') || error.message.includes('network')) {
        throw new Error(`Network error downloading Liquibase. Please check your internet connection and try again.`);
      } else if (error.message.includes('EACCES') || error.message.includes('permission')) {
        throw new Error(`Permission denied while installing Liquibase. Please check that the runner has sufficient permissions.`);
      }
    }
    throw new Error(`Failed to download and install Liquibase: ${error instanceof Error ? error.message : String(error)}`);
  }
  
  // Construct the path to the Liquibase executable
  const liquibaseBinPath = path.join(toolPath, 'liquibase');
  
  // Add the tool directory to the system PATH so 'liquibase' command is available
  core.addPath(toolPath);
  core.info(`🔧 Added Liquibase to system PATH`);
  
  // Verify that the installation was successful
  await validateInstallation(liquibaseBinPath);
  
  // Display comprehensive setup information following popular GitHub Actions patterns
  core.startGroup('🎯 Liquibase configuration');
  core.info(` Edition: ${edition.toUpperCase()}`);
  core.info(` Version: ${resolvedVersion}`);
  core.info(` Install Path: ${toolPath}`);
  core.info(` Execution Context: ${process.cwd()}`);
  core.endGroup();
  
  // Add helpful migration information with cross-platform path handling
  core.startGroup('💡 Migration Guidance');
  const workspace = process.env.GITHUB_WORKSPACE || process.cwd();
  const currentDir = process.cwd();
  const workspaceInfo = path.relative(workspace, currentDir) || 'repository';
  
  core.info(`Migration from liquibase-github-actions:`);
  core.info(`   • Liquibase installs to: temporary directory (not /liquibase/)`);
  core.info(`   • Liquibase executes from: ${workspaceInfo}/`);
  core.info(`   • Use relative paths: --changelog-file=changelog.xml`);
  core.info(`   • Absolute paths are auto-transformed for security`);
  core.endGroup();
  
  // Return the results for use by the action
  return {
    version: resolvedVersion,
    path: toolPath
  };
}

/**
 * Constructs the download URL for a specific Liquibase version and edition
 * Uses official Liquibase download endpoints
 *
 * For Pro and Secure editions:
 * - Versions > 4.33.0 use Secure download URLs
 * - Special test version '5-secure-release-test' uses Secure download URLs
 * - Versions <= 4.33.0 use legacy Pro download URLs
 *
 * @param version - Exact version number to download
 * @param edition - Edition to download ('oss', 'pro', or 'secure')
 * @returns Download URL for the specified version from official Liquibase endpoints
 */
export function getDownloadUrl(version: string, edition: LiquibaseSetupOptions['edition']): string {
  const isWindows = process.platform === 'win32';
<<<<<<< HEAD
  
  if (edition === 'pro' || edition === 'secure') {
    const template = isWindows ? DOWNLOAD_URLS.PRO_WINDOWS_ZIP : DOWNLOAD_URLS.PRO_UNIX;
    return template.replace(/\{version\}/g, version);
=======

  // For Pro and Secure editions, use Secure URLs if version > 4.33.0
  if (edition === 'pro' || edition === 'secure') {
    const useSecureUrls = version === '5-secure-release-test' || semver.gt(version, '4.33.0');

    if (useSecureUrls) {
      const template = isWindows ? DOWNLOAD_URLS.SECURE_WINDOWS_ZIP : DOWNLOAD_URLS.SECURE_UNIX;
      return template.replace(/\{version\}/g, version);
    } else {
      const template = isWindows ? DOWNLOAD_URLS.PRO_WINDOWS_ZIP : DOWNLOAD_URLS.PRO_UNIX;
      return template.replace(/\{version\}/g, version);
    }
>>>>>>> b95174aa
  } else {
    const template = isWindows ? DOWNLOAD_URLS.OSS_WINDOWS_ZIP : DOWNLOAD_URLS.OSS_UNIX;
    return template.replace(/\{version\}/g, version);
  }
}


/**
 * Extracts a downloaded Liquibase archive to a temporary directory
 * 
 * @param downloadPath - Path to the downloaded archive file
 * @returns Promise resolving to the path of the extracted directory
 */
async function extractLiquibase(downloadPath: string): Promise<string> {
  const platform = process.platform;
  
  try {
    if (platform === 'win32') {
      // Extract ZIP archives (Windows)
      return await extractZip(downloadPath);
    } else {
      // For both macOS and Linux, use a direct exec approach instead of tool-cache
      // Create a temporary directory for extraction
      const tempDir = path.join(os.tmpdir(), `liquibase-extract-${Math.random().toString(36).substring(2, 15)}`);
      await io.mkdirP(tempDir);
      core.debug(`Created temp directory for extraction: ${tempDir}`);
      
      // Use direct tar command execution that works on both macOS and Linux
      core.debug(`Extracting ${downloadPath} to ${tempDir}`);
      await exec.exec('tar', ['xzf', downloadPath, '-C', tempDir]);
      
      return tempDir;
    }
  } catch (error) {
    // Add debug information to help diagnose extraction issues
    core.debug(`Extraction error details: ${error instanceof Error ? error.stack : String(error)}`);
    core.debug(`Platform: ${platform}, Download path: ${downloadPath}`);
    
    // If direct extraction failed, try one more approach as fallback
    try {
      core.debug('First extraction method failed, trying fallback extraction method');
      
      if (platform === 'win32') {
        throw error; // No fallback for Windows
      }
      
      // Different tar flags for fallback attempt
      const tempDir = path.join(os.tmpdir(), `liquibase-extract-fallback-${Math.random().toString(36).substring(2, 15)}`);
      await io.mkdirP(tempDir);
      
      if (platform === 'darwin') {
        // macOS fallback
        await exec.exec('tar', ['-xf', downloadPath, '-C', tempDir]);
      } else {
        // Linux fallback
        await exec.exec('tar', ['--extract', '--file', downloadPath, '--directory', tempDir]);
      }
      
      return tempDir;
    } catch (fallbackError) {
      core.debug(`Fallback extraction also failed: ${fallbackError instanceof Error ? fallbackError.stack : String(fallbackError)}`);
      throw new Error(`Failed to extract Liquibase archive: ${error instanceof Error ? error.message : String(error)}`);
    }
  }
}


/**
 * Validates that Liquibase was installed correctly by running --version command
 * 
 * @param liquibasePath - Path to the Liquibase executable (without extension)
 * @throws Error if the validation fails
 */
async function validateInstallation(liquibasePath: string): Promise<void> {
  try {
    // On Windows, Liquibase uses .bat extension; Unix systems use the binary directly
    const executable = process.platform === 'win32' ? `${liquibasePath}.bat` : liquibasePath;
    
    // Check if the executable exists
    if (!fs.existsSync(executable)) {
      throw new Error(`Liquibase executable not found at ${executable}`);
    }
    
    // Note: Environment variable path validation and transformation 
    // is now handled in index.ts at action startup
    
    // Run 'liquibase --version' to verify the installation works
    let stdoutOutput = '';
    let stderrOutput = '';
    let exitCode: number | null = null;
    
    // Add timeout wrapper to prevent hanging
    const execPromise = exec.exec(executable, ['--version'], {
      silent: true,
      ignoreReturnCode: true, // Don't throw on non-zero exit codes, we'll handle them
      env: {
        ...process.env
      } as { [key: string]: string },
      listeners: {
        stdout: (data: Buffer) => {
          stdoutOutput += data.toString();
        },
        stderr: (data: Buffer) => {
          stderrOutput += data.toString();
        }
      }
    }).then((code) => {
      exitCode = code;
      return code;
    });

    let timeoutHandle: NodeJS.Timeout | undefined;
    const VALIDATION_TIMEOUT_MS = 30000;
    const timeoutPromise = new Promise<never>((_, reject) => {
      timeoutHandle = setTimeout(() => reject(new Error(`Liquibase validation timed out after ${VALIDATION_TIMEOUT_MS / 1000} seconds`)), VALIDATION_TIMEOUT_MS);
    });

    try {
      await Promise.race([execPromise, timeoutPromise]);
    } finally {
      // Clean up the timeout to prevent open handles
      if (timeoutHandle) {
        clearTimeout(timeoutHandle);
      }
    }
    
    // If we got a non-zero exit code, include the actual error output
    if (exitCode !== 0) {
      let errorMessage = `Liquibase validation failed with exit code ${exitCode}`;
      
      if (stderrOutput.trim()) {
        errorMessage += `\n\nLiquibase error output:\n${stderrOutput.trim()}`;
      }
      
      if (stdoutOutput.trim()) {
        errorMessage += `\n\nLiquibase stdout:\n${stdoutOutput.trim()}`;
      }
      
      throw new Error(errorMessage);
    }
    
    // Check if version output contains expected content
    if (!stdoutOutput.toLowerCase().includes('liquibase')) {
      throw new Error(`Unexpected version output: ${stdoutOutput}`);
    }
    
    core.info('✅ Liquibase installation validated successfully');
    core.debug(`Version output: ${stdoutOutput.trim()}`);
  } catch (error) {
    // Pass through our detailed error messages, or wrap generic ones
    if (error instanceof Error && error.message.includes('Liquibase validation failed with exit code')) {
      throw error; // Already has detailed error info
    }
    throw new Error(`Failed to validate Liquibase installation: ${error instanceof Error ? error.message : String(error)}`);
  }
}<|MERGE_RESOLUTION|>--- conflicted
+++ resolved
@@ -24,11 +24,7 @@
 export interface LiquibaseSetupOptions {
   /** Specific version to install (e.g., "4.32.0") */
   version: string;
-<<<<<<< HEAD
   /** Edition to install: 'oss' for Open Source, 'secure' for Secure edition, or 'pro' for backward compatibility */
-=======
-  /** Edition to install: 'oss' for Open Source, 'pro' for Professional, 'secure' for Secure */
->>>>>>> b95174aa
   edition: 'oss' | 'pro' | 'secure';
 }
 
@@ -76,11 +72,7 @@
   // Enhanced edition validation with type guard
   const validEditions: readonly LiquibaseSetupOptions['edition'][] = ['oss', 'pro', 'secure'] as const;
   if (!validEditions.includes(edition)) {
-<<<<<<< HEAD
     throw new Error(`Invalid edition: ${edition}. Must be 'oss', 'secure', or 'pro' (for backward compatibility)`);
-=======
-    throw new Error(`Invalid edition: ${edition}. Must be 'oss', 'pro', or 'secure'`);
->>>>>>> b95174aa
   }
   
   // Use the specified version directly (no resolution needed since we only support specific versions)
@@ -169,12 +161,6 @@
  */
 export function getDownloadUrl(version: string, edition: LiquibaseSetupOptions['edition']): string {
   const isWindows = process.platform === 'win32';
-<<<<<<< HEAD
-  
-  if (edition === 'pro' || edition === 'secure') {
-    const template = isWindows ? DOWNLOAD_URLS.PRO_WINDOWS_ZIP : DOWNLOAD_URLS.PRO_UNIX;
-    return template.replace(/\{version\}/g, version);
-=======
 
   // For Pro and Secure editions, use Secure URLs if version > 4.33.0
   if (edition === 'pro' || edition === 'secure') {
@@ -187,7 +173,6 @@
       const template = isWindows ? DOWNLOAD_URLS.PRO_WINDOWS_ZIP : DOWNLOAD_URLS.PRO_UNIX;
       return template.replace(/\{version\}/g, version);
     }
->>>>>>> b95174aa
   } else {
     const template = isWindows ? DOWNLOAD_URLS.OSS_WINDOWS_ZIP : DOWNLOAD_URLS.OSS_UNIX;
     return template.replace(/\{version\}/g, version);
