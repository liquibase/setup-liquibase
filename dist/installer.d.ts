--- conflicted
+++ resolved
@@ -13,11 +13,7 @@
 export interface LiquibaseSetupOptions {
     /** Specific version to install (e.g., "4.32.0") */
     version: string;
-<<<<<<< HEAD
     /** Edition to install: 'oss' for Open Source, 'secure' for Secure edition, or 'pro' for backward compatibility */
-=======
-    /** Edition to install: 'oss' for Open Source, 'pro' for Professional, 'secure' for Secure */
->>>>>>> b95174aa
     edition: 'oss' | 'pro' | 'secure';
 }
 /**
